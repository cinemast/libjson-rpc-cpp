/*************************************************************************
 * libjson-rpc-cpp
 *************************************************************************
 * @file    filedescriptorserver.h
 * @date    25.10.2016
 * @author  Jean-Daniel Michaud <jean.daniel.michaud@gmail.com>
 * @license See attached LICENSE.txt
 ************************************************************************/

#include "filedescriptorserver.h"
#include <sys/select.h>
#include <sys/types.h>
#include <sys/stat.h>
#include <unistd.h>
#include <fcntl.h>
#include <string>

using namespace jsonrpc;
using namespace std;

#define BUFFER_SIZE 1024
#ifndef DELIMITER_CHAR
#define DELIMITER_CHAR char(0x0A)
#endif
#define READ_TIMEOUT 0.2 // Set timeout in seconds

FileDescriptorServer::FileDescriptorServer(int inputfd, int outputfd) :
    running(false), inputfd(inputfd), outputfd(outputfd)
{
}

bool FileDescriptorServer::StartListening()
{
    if(this->running)
        return false;

    if (!IsReadable(inputfd) || !IsWritable(outputfd))
        return false;

    this->running = true;
    int ret = pthread_create(&(this->listenning_thread), NULL, FileDescriptorServer::LaunchLoop, this);
    this->running = static_cast<bool>(ret == 0);

    return this->running;
}

bool FileDescriptorServer::StopListening()
{
    if (!this->running)
        return false;
    this->running = false;
    pthread_join(this->listenning_thread, NULL);
    return !(this->running);
}

void FileDescriptorServer::Wait() const {
    pthread_join(this->listenning_thread, NULL);
}

bool FileDescriptorServer::SendResponse(const string& response, void* addInfo)
{
    (void)addInfo; // Suppress warning
    string toSend = response;
    // If the DELIMITER_CHAR was not append, do it now
    if (toSend.find(DELIMITER_CHAR) == string::npos)
        toSend.append(1, DELIMITER_CHAR);

    if (DELIMITER_CHAR != '\n')
        toSend = toSend.substr(0, toSend.find_last_of('\n')) + DELIMITER_CHAR;

    ssize_t result = 0;
    ssize_t nbytes = toSend.size();
    do
    {
        result = write(outputfd, &(toSend.c_str()[toSend.size() - nbytes]), toSend.size() - result);
        nbytes -= result;
    } while (result && nbytes); // While we are still writing and there is still to write
    return result != 0;
}

void* FileDescriptorServer::LaunchLoop(void *p_data)
{
    FileDescriptorServer *instance = reinterpret_cast<FileDescriptorServer*>(p_data);;
    instance->ListenLoop();
    return NULL;
}

void FileDescriptorServer::ListenLoop()
{
    while (this->running)
    {
        char buffer[BUFFER_SIZE];
        ssize_t nbytes;
        string request;
        do
        {
            // Wait for something to be read.
            // Interrupt after a timeout to check it we should still wait or just stop.
            int wait_ret = 0;
            if ((wait_ret = this->WaitForRead()) > 0 && FD_ISSET(inputfd, &read_fds))
            {
                this->running = (nbytes = read(inputfd, buffer, BUFFER_SIZE)) != 0;
                request.append(buffer, nbytes);
            } else {
                if (wait_ret < 0) {
                    // File closed
                    this->running = false;
                    break;
                }
            }
        } while (this->running && request.find(DELIMITER_CHAR) == string::npos);
        if (this->running) {
            // False if either the input fd was closed or someone interrupted us with ::StopListening.
            this->OnRequest(request, NULL);
        }
    }
}

int FileDescriptorServer::WaitForRead() {
<<<<<<< HEAD
    // Has to be reset after every call, as POSIX allow the value to be modifiable by the system.
    FD_ZERO(&read_fds);
    FD_ZERO(&write_fds);
    FD_ZERO(&except_fds);
    FD_SET(inputfd, &read_fds);
    timeout.tv_sec = 0;
    timeout.tv_usec = (suseconds_t) (READ_TIMEOUT * 1000000);
    // Wait for something to read
    return select(inputfd + 1, &read_fds, &write_fds, &except_fds, &timeout);
=======
  // Has to be reset after every call, as POSIX allow the value to be modifiable by the system.
  FD_ZERO(&read_fds);
  FD_ZERO(&write_fds);
  FD_ZERO(&except_fds);
  FD_SET(inputfd, &read_fds);
  timeout.tv_sec = 0;
  timeout.tv_usec = (suseconds_t) (READ_TIMEOUT * 1000000);
  // Wait for something to read
  return select(inputfd + 1, &read_fds, &write_fds, &except_fds, &timeout);
>>>>>>> b84ffa17
}

bool FileDescriptorServer::IsReadable(int fd)
{
    int o_accmode = 0;
    int ret = fcntl(fd, F_GETFL, &o_accmode);
    if (ret == -1)
        return false;
    return ((o_accmode & O_ACCMODE) == O_RDONLY || (o_accmode & O_ACCMODE) == O_RDWR);
}

bool FileDescriptorServer::IsWritable(int fd)
{
    int ret = fcntl(fd, F_GETFL);
    if (ret == -1)
        return false;
    return ((ret & O_WRONLY) || (ret & O_RDWR));
}<|MERGE_RESOLUTION|>--- conflicted
+++ resolved
@@ -117,17 +117,6 @@
 }
 
 int FileDescriptorServer::WaitForRead() {
-<<<<<<< HEAD
-    // Has to be reset after every call, as POSIX allow the value to be modifiable by the system.
-    FD_ZERO(&read_fds);
-    FD_ZERO(&write_fds);
-    FD_ZERO(&except_fds);
-    FD_SET(inputfd, &read_fds);
-    timeout.tv_sec = 0;
-    timeout.tv_usec = (suseconds_t) (READ_TIMEOUT * 1000000);
-    // Wait for something to read
-    return select(inputfd + 1, &read_fds, &write_fds, &except_fds, &timeout);
-=======
   // Has to be reset after every call, as POSIX allow the value to be modifiable by the system.
   FD_ZERO(&read_fds);
   FD_ZERO(&write_fds);
@@ -137,7 +126,6 @@
   timeout.tv_usec = (suseconds_t) (READ_TIMEOUT * 1000000);
   // Wait for something to read
   return select(inputfd + 1, &read_fds, &write_fds, &except_fds, &timeout);
->>>>>>> b84ffa17
 }
 
 bool FileDescriptorServer::IsReadable(int fd)
