/*************************************************************************
 * libjson-rpc-cpp
 *************************************************************************
 * @file    linuxtcpsocketserver.cpp
 * @date    17.07.2015
 * @author  Alexandre Poirot <alexandre.poirot@legrand.fr>
 * @license See attached LICENSE.txt
 ************************************************************************/

#include "linuxtcpsocketserver.h"

#include <cstdlib>
#include <cstdio>
#include <cstring>
#include <unistd.h>
#include <sys/types.h>
#include <fcntl.h>

#include <sstream>
#include <iostream>
#include <string>

#include <jsonrpccpp/common/specificationparser.h>

#include <errno.h>

using namespace jsonrpc;
using namespace std;

#define BUFFER_SIZE 64
#ifndef DELIMITER_CHAR
#define DELIMITER_CHAR char(0x0A)
#endif //DELIMITER_CHAR

LinuxTcpSocketServer::LinuxTcpSocketServer(const std::string& ipToBind, const unsigned int &port) :
    AbstractServerConnector(),
    running(false),
    ipToBind(ipToBind),
    port(port)
{
}

bool LinuxTcpSocketServer::StartListening()
{
    if(!this->running)
    {
        //Create and bind socket here.
        //Then launch the listenning loop.
        this->socket_fd = socket(AF_INET, SOCK_STREAM, 0);
        if(this->socket_fd < 0)
        {
            return false;
        }

        fcntl(this->socket_fd, F_SETFL, FNDELAY);
        int reuseaddr = 1;
        setsockopt(this->socket_fd, SOL_SOCKET, SO_REUSEADDR, &reuseaddr, sizeof(reuseaddr));

        /* start with a clean address structure */
        memset(&(this->address), 0, sizeof(struct sockaddr_in));

        this->address.sin_family = AF_INET;
        inet_aton(this->ipToBind.c_str(), &(this->address.sin_addr));
        this->address.sin_port = htons(this->port);

<<<<<<< HEAD
        if(bind(this->socket_fd, reinterpret_cast<struct sockaddr *>(&(this->address)), sizeof(struct sockaddr_in)) != 0)
        {
            return false;
        }
=======
		if(::bind(this->socket_fd, reinterpret_cast<struct sockaddr *>(&(this->address)), sizeof(struct sockaddr_in)) != 0)
		{
			return false;
		}
>>>>>>> b84ffa17

        if(listen(this->socket_fd, 5) != 0)
        {
            return false;
        }
        //Launch listening loop there
        this->running = true;
        int ret = pthread_create(&(this->listenning_thread), NULL, LinuxTcpSocketServer::LaunchLoop, this);
        if(ret != 0)
        {
            pthread_detach(this->listenning_thread);
            shutdown(this->socket_fd, 2);
            close(this->socket_fd);
        }
        this->running = static_cast<bool>(ret==0);
        return this->running;
    }
    else
    {
        return false;
    }
}

bool LinuxTcpSocketServer::StopListening()
{
    if(this->running)
    {
        this->running = false;
        pthread_join(this->listenning_thread, NULL);
        shutdown(this->socket_fd, 2);
        close(this->socket_fd);
        return !(this->running);
    }
    else
    {
        return false;
    }
}

bool LinuxTcpSocketServer::SendResponse(const string& response, void* addInfo)
{
    bool result = false;
    int connection_fd = reinterpret_cast<intptr_t>(addInfo);

    string temp = response;
    if(temp.find(DELIMITER_CHAR) == string::npos)
    {
        temp.append(1, DELIMITER_CHAR);
    }
    if(DELIMITER_CHAR != '\n')
    {
        char eot = DELIMITER_CHAR;
        string toSend = temp.substr(0, toSend.find_last_of('\n'));
        toSend += eot;
        result = this->WriteToSocket(connection_fd, toSend);
    }
    else
    {
        result = this->WriteToSocket(connection_fd, temp);
    }
    CleanClose(connection_fd);
    return result;
}

void* LinuxTcpSocketServer::LaunchLoop(void *p_data)
{
    pthread_detach(pthread_self());
    LinuxTcpSocketServer *instance = reinterpret_cast<LinuxTcpSocketServer*>(p_data);;
    instance->ListenLoop();
    return NULL;
}

void LinuxTcpSocketServer::ListenLoop()
{
    int connection_fd = 0;
    struct sockaddr_in connection_address;
    memset(&connection_address, 0, sizeof(struct sockaddr_in));
    socklen_t address_length = sizeof(connection_address);
    while(this->running)
    {
        if((connection_fd = accept(this->socket_fd, reinterpret_cast<struct sockaddr *>(&(connection_address)),  &address_length)) > 0)
        {
            pthread_t client_thread;
            struct GenerateResponseParameters *params = new struct GenerateResponseParameters();
            params->instance = this;
            params->connection_fd = connection_fd;
            int ret = pthread_create(&client_thread, NULL, LinuxTcpSocketServer::GenerateResponse, params);
            if(ret != 0)
            {
                pthread_detach(client_thread);
                delete params;
                params = NULL;
                CleanClose(connection_fd);
            }
        }
        else
        {
            usleep(2500);
        }
    }
}

void* LinuxTcpSocketServer::GenerateResponse(void *p_data)
{
    pthread_detach(pthread_self());
    struct GenerateResponseParameters* params = reinterpret_cast<struct GenerateResponseParameters*>(p_data);
    LinuxTcpSocketServer *instance = params->instance;
    int connection_fd = params->connection_fd;
    delete params;
    params = NULL;
    int nbytes;
    char buffer[BUFFER_SIZE];
    string request;
    do
    { //The client sends its json formatted request and a delimiter request.
        nbytes = recv(connection_fd, buffer, BUFFER_SIZE, 0);
        if(nbytes == -1)
        {
            instance->CleanClose(connection_fd);
            return NULL;
        }
        else
        {
            request.append(buffer,nbytes);
        }
    } while(request.find(DELIMITER_CHAR) == string::npos);
    instance->OnRequest(request, reinterpret_cast<void*>(connection_fd));
    return NULL;
}


bool LinuxTcpSocketServer::WriteToSocket(const int& fd, const string& toWrite)
{
    bool fullyWritten = false;
    bool errorOccured = false;
    string toSend = toWrite;
    do
    {
        ssize_t byteWritten = send(fd, toSend.c_str(), toSend.size(), 0);
        if(byteWritten < 0)
        {
            errorOccured = true;
            CleanClose(fd);
        }
        else if(static_cast<size_t>(byteWritten) < toSend.size())
        {
            int len = toSend.size() - byteWritten;
            toSend = toSend.substr(byteWritten + sizeof(char), len);
        }
        else
            fullyWritten = true;
    } while(!fullyWritten && !errorOccured);

    return fullyWritten && !errorOccured;
}

bool LinuxTcpSocketServer::WaitClientClose(const int& fd, const int &timeout)
{
    bool ret = false;
    int i = 0;
    while((recv(fd, NULL, 0, 0) != 0) && i < timeout)
    {
        usleep(1);
        ++i;
        ret = true;
    }

    return ret;
}

int LinuxTcpSocketServer::CloseByReset(const int& fd)
{
    struct linger so_linger;
    so_linger.l_onoff = 1;
    so_linger.l_linger = 0;

    int ret = setsockopt(fd, SOL_SOCKET, SO_LINGER, &so_linger, sizeof(so_linger));
    if(ret != 0)
        return ret;

    return close(fd);
}

int LinuxTcpSocketServer::CleanClose(const int& fd)
{
    if(WaitClientClose(fd))
    {
        return close(fd);
    }
    else
    {
        return CloseByReset(fd);
    }
}<|MERGE_RESOLUTION|>--- conflicted
+++ resolved
@@ -63,17 +63,11 @@
         inet_aton(this->ipToBind.c_str(), &(this->address.sin_addr));
         this->address.sin_port = htons(this->port);
 
-<<<<<<< HEAD
-        if(bind(this->socket_fd, reinterpret_cast<struct sockaddr *>(&(this->address)), sizeof(struct sockaddr_in)) != 0)
+
+        if(::bind(this->socket_fd, reinterpret_cast<struct sockaddr *>(&(this->address)), sizeof(struct sockaddr_in)) != 0)
         {
             return false;
         }
-=======
-		if(::bind(this->socket_fd, reinterpret_cast<struct sockaddr *>(&(this->address)), sizeof(struct sockaddr_in)) != 0)
-		{
-			return false;
-		}
->>>>>>> b84ffa17
 
         if(listen(this->socket_fd, 5) != 0)
         {
