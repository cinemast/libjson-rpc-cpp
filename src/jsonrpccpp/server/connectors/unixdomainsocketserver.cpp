/*************************************************************************
 * libjson-rpc-cpp
 *************************************************************************
 * @file    unixdomainsocketserver.cpp
 * @date    07.05.2015
 * @author  Alexandre Poirot <alexandre.poirot@legrand.fr>
 * @license See attached LICENSE.txt
 ************************************************************************/

#include "unixdomainsocketserver.h"
#include <cstdlib>
#include <sstream>
#include <iostream>
#include <sys/types.h>
#include <jsonrpccpp/common/specificationparser.h>
#include <cstdio>
#include <fcntl.h>
#include <unistd.h>
#include <string>

using namespace jsonrpc;
using namespace std;

#define BUFFER_SIZE 1024
#define PATH_MAX 108
#ifndef DELIMITER_CHAR
#define DELIMITER_CHAR char(0x0A)
#endif

UnixDomainSocketServer::UnixDomainSocketServer(const string &socket_path) :
	running(false),
	socket_path(socket_path.substr(0, PATH_MAX))
{
}

bool UnixDomainSocketServer::StartListening()
{
	if(!this->running)
	{
		//Create and bind socket here.
		//Then launch the listenning loop.
		if (access(this->socket_path.c_str(), F_OK) != -1)
			return false;

		this->socket_fd = socket(AF_UNIX, SOCK_STREAM, 0);

		if(this->socket_fd < 0)
		{
			return false;
		}

		unlink(this->socket_path.c_str());

		fcntl(this->socket_fd, F_SETFL, FNDELAY);

		/* start with a clean address structure */
		memset(&(this->address), 0, sizeof(struct sockaddr_un));

		this->address.sun_family = AF_UNIX;
<<<<<<< HEAD
        snprintf(this->address.sun_path, PATH_MAX, "%s", this->socket_path.c_str());
=======
		snprintf(this->address.sun_path, PATH_MAX, "%s", this->socket_path.c_str());
>>>>>>> 4066b2b3

		if(bind(this->socket_fd, reinterpret_cast<struct sockaddr *>(&(this->address)), sizeof(struct sockaddr_un)) != 0)
		{
			return false;
		}

		if(listen(this->socket_fd, 5) != 0)
        {
            return false;
		}

		//Launch listening loop there
		this->running = true;
		int ret = pthread_create(&(this->listenning_thread), NULL, UnixDomainSocketServer::LaunchLoop, this);
		if(ret != 0)
		{
			pthread_detach(this->listenning_thread);
		}
		this->running = static_cast<bool>(ret==0);

		return this->running;
	}
	else
	{
		return false;
	}
}

bool UnixDomainSocketServer::StopListening()
{
	if(this->running)
	{
		this->running = false;
		pthread_join(this->listenning_thread, NULL);
		close(this->socket_fd);
		unlink(this->socket_path.c_str());
		return !(this->running);
	}
	else
	{
		return false;
	}
}

bool UnixDomainSocketServer::SendResponse(const string& response, void* addInfo)
{
	bool result = false;
	int connection_fd = reinterpret_cast<intptr_t>(addInfo);

	string temp = response;
	if(temp.find(DELIMITER_CHAR) == string::npos)
	{
		temp.append(1, DELIMITER_CHAR);
	}
	if(DELIMITER_CHAR != '\n')
	{
		char eot = DELIMITER_CHAR;
		string toSend = temp.substr(0, toSend.find_last_of('\n'));
		toSend += eot;
		result = this->WriteToSocket(connection_fd, toSend);
	}
	else
	{
		result = this->WriteToSocket(connection_fd, temp);
	}
	close(connection_fd);
	return result;
}

void* UnixDomainSocketServer::LaunchLoop(void *p_data)
{
	pthread_detach(pthread_self());
	UnixDomainSocketServer *instance = reinterpret_cast<UnixDomainSocketServer*>(p_data);;
	instance->ListenLoop();
	return NULL;
}

void UnixDomainSocketServer::ListenLoop()
{
	int connection_fd;
	socklen_t address_length = sizeof(this->address);
	while(this->running)
	{
		if((connection_fd = accept(this->socket_fd, reinterpret_cast<struct sockaddr *>(&(this->address)),  &address_length)) > 0)
		{
			pthread_t client_thread;
			struct ClientConnection *params = new struct ClientConnection();
			params->instance = this;
			params->connection_fd = connection_fd;
			int ret = pthread_create(&client_thread, NULL, UnixDomainSocketServer::GenerateResponse, params);
			if(ret != 0)
			{
				pthread_detach(client_thread);
				delete params;
				params = NULL;
			}
		}
		else
		{
			usleep(25000);
		}
	}
}

void* UnixDomainSocketServer::GenerateResponse(void *p_data)
{
	pthread_detach(pthread_self());
	struct ClientConnection* params = reinterpret_cast<struct ClientConnection*>(p_data);
	UnixDomainSocketServer *instance = params->instance;
	int connection_fd = params->connection_fd;
	delete params;
	params = NULL;
	int nbytes;
	char buffer[BUFFER_SIZE];
	string request;
	do
	{ //The client sends its json formatted request and a delimiter request.
		nbytes = read(connection_fd, buffer, BUFFER_SIZE);
		request.append(buffer,nbytes);
	} while(request.find(DELIMITER_CHAR) == string::npos);

	instance->OnRequest(request, reinterpret_cast<void*>(connection_fd));
	return NULL;
}


bool UnixDomainSocketServer::WriteToSocket(int fd, const string& toWrite)
{
	bool fullyWritten = false;
	bool errorOccured = false;
	string toSend = toWrite;
	do
	{
		ssize_t byteWritten = write(fd, toSend.c_str(), toSend.size());
		if(byteWritten < 0)
			errorOccured = true;
		else if(byteWritten < static_cast<ssize_t>(toSend.size()))
		{
			int len = toSend.size() - byteWritten;
			toSend = toSend.substr(byteWritten + sizeof(char), len);
		}
		else
			fullyWritten = true;
	} while(!fullyWritten && !errorOccured);

	return fullyWritten && !errorOccured;
}<|MERGE_RESOLUTION|>--- conflicted
+++ resolved
@@ -57,11 +57,7 @@
 		memset(&(this->address), 0, sizeof(struct sockaddr_un));
 
 		this->address.sun_family = AF_UNIX;
-<<<<<<< HEAD
-        snprintf(this->address.sun_path, PATH_MAX, "%s", this->socket_path.c_str());
-=======
 		snprintf(this->address.sun_path, PATH_MAX, "%s", this->socket_path.c_str());
->>>>>>> 4066b2b3
 
 		if(bind(this->socket_fd, reinterpret_cast<struct sockaddr *>(&(this->address)), sizeof(struct sockaddr_un)) != 0)
 		{
