--- conflicted
+++ resolved
@@ -21,13 +21,8 @@
 TcpSocketServer::TcpSocketServer(const std::string& ipToBind, const unsigned int &port) :
     AbstractServerConnector()
 {
-<<<<<<< HEAD
-#ifdef __WIN32__
-    this->realSocket = new WindowsTcpSocketServer(ipToBind, port);
-=======
 #ifdef _WIN32
-	this->realSocket = new WindowsTcpSocketServer(ipToBind, port);
->>>>>>> b84ffa17
+	  this->realSocket = new WindowsTcpSocketServer(ipToBind, port);
 #elif __unix__
     this->realSocket = new LinuxTcpSocketServer(ipToBind, port);
 #else
