--- conflicted
+++ resolved
@@ -153,18 +153,11 @@
   this->SetHandler(NULL);
 }
 
-<<<<<<< HEAD
-MHD_Result HttpServer::callback(void *cls, MHD_Connection *connection,
-                                const char *url, const char *method,
-                                const char *version, const char *upload_data,
-                                size_t *upload_data_size, void **con_cls) {
-=======
 HttpServer::MicroHttpdResult HttpServer::callback(
   void *cls, MHD_Connection *connection, const char *url,
   const char *method, const char *version,
   const char *upload_data, size_t *upload_data_size,
   void **con_cls) {
->>>>>>> 180b8cfb
   (void)version;
   if (*con_cls == NULL) {
     struct mhd_coninfo *client_connection = new mhd_coninfo;
