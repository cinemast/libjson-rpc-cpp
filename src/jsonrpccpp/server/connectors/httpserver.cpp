/*************************************************************************
 * libjson-rpc-cpp
 *************************************************************************
 * @file    httpserver.cpp
 * @date    31.12.2012
 * @author  Peter Spiess-Knafl <dev@spiessknafl.at>
 * @license See attached LICENSE.txt
 ************************************************************************/

#include "httpserver.h"
#include <cstdlib>
#include <sstream>
#include <iostream>
#include <jsonrpccpp/common/specificationparser.h>

using namespace jsonrpc;
using namespace std;

#define BUFFERSIZE 65536

struct mhd_coninfo {
        struct MHD_PostProcessor *postprocessor;
        MHD_Connection* connection;
        stringstream request;
        HttpServer* server;
        int code;
};

HttpServer::HttpServer(int port, const std::string &sslcert, const std::string &sslkey, int threads) :
    AbstractServerConnector(),
    port(port),
    threads(threads),
    running(false),
    path_sslcert(sslcert),
    path_sslkey(sslkey),
    daemon(NULL)
{
}

IClientConnectionHandler *HttpServer::GetHandler(const std::string &url)
{
    if (AbstractServerConnector::GetHandler() != NULL)
        return AbstractServerConnector::GetHandler();
    map<string, IClientConnectionHandler*>::iterator it = this->urlhandler.find(url);
    if (it != this->urlhandler.end())
        return it->second;
    return NULL;
}

bool HttpServer::StartListening()
{
    if(!this->running)
    {
<<<<<<< HEAD
        unsigned int mhd_flags = MHD_USE_SELECT_INTERNALLY;

#if (MHD_VERSION >= 0x00095100)
        if (MHD_is_feature_supported(MHD_FEATURE_EPOLL) == MHD_YES)
            mhd_flags = MHD_USE_EPOLL_INTERNALLY;
        else if (MHD_is_feature_supported(MHD_FEATURE_POLL) == MHD_YES)
=======
        const bool has_epoll = (MHD_is_feature_supported(MHD_FEATURE_EPOLL) == MHD_YES);
        const bool has_poll = (MHD_is_feature_supported(MHD_FEATURE_POLL) == MHD_YES);
        unsigned int mhd_flags;
        if (has_epoll)
            // In MHD version 0.9.44 the flag is renamed to
            // MHD_USE_EPOLL_INTERNALLY_LINUX_ONLY. In later versions both
            // are deprecated.
            #if defined(MHD_USE_EPOLL_INTERNALLY)
            mhd_flags = MHD_USE_EPOLL_INTERNALLY;
            #else
            mhd_flags = MHD_USE_EPOLL_INTERNALLY_LINUX_ONLY;
            #endif
        else if (has_poll)
>>>>>>> b84ffa17
            mhd_flags = MHD_USE_POLL_INTERNALLY;
#endif
        if (this->path_sslcert != "" && this->path_sslkey != "")
        {
            try {
                SpecificationParser::GetFileContent(this->path_sslcert, this->sslcert);
                SpecificationParser::GetFileContent(this->path_sslkey, this->sslkey);

                this->daemon = MHD_start_daemon(MHD_USE_SSL | mhd_flags, this->port, NULL, NULL, HttpServer::callback, this, MHD_OPTION_HTTPS_MEM_KEY, this->sslkey.c_str(), MHD_OPTION_HTTPS_MEM_CERT, this->sslcert.c_str(), MHD_OPTION_THREAD_POOL_SIZE, this->threads, MHD_OPTION_END);
            }
            catch (JsonRpcException& ex)
            {
                return false;
            }
        }
        else
        {
            this->daemon = MHD_start_daemon(mhd_flags, this->port, NULL, NULL, HttpServer::callback, this,   MHD_OPTION_THREAD_POOL_SIZE, this->threads, MHD_OPTION_END);
        }
        if (this->daemon != NULL)
            this->running = true;

    }
    return this->running;
}

bool HttpServer::StopListening()
{
    if(this->running)
    {
        MHD_stop_daemon(this->daemon);
        this->running = false;
    }
    return true;
}

bool HttpServer::SendResponse(const string& response, void* addInfo)
{
    struct mhd_coninfo* client_connection = static_cast<struct mhd_coninfo*>(addInfo);
    struct MHD_Response *result = MHD_create_response_from_buffer(response.size(),(void *) response.c_str(), MHD_RESPMEM_MUST_COPY);

    MHD_add_response_header(result, "Content-Type", "application/json");
    MHD_add_response_header(result, "Access-Control-Allow-Origin", "*");

    int ret = MHD_queue_response(client_connection->connection, client_connection->code, result);
    MHD_destroy_response(result);
    return ret == MHD_YES;
}

bool HttpServer::SendOptionsResponse(void* addInfo)
{
    struct mhd_coninfo* client_connection = static_cast<struct mhd_coninfo*>(addInfo);
    struct MHD_Response *result = MHD_create_response_from_buffer(0, NULL, MHD_RESPMEM_MUST_COPY);

    MHD_add_response_header(result, "Allow", "POST, OPTIONS");
    MHD_add_response_header(result, "Access-Control-Allow-Origin", "*");
    MHD_add_response_header(result, "Access-Control-Allow-Headers", "origin, content-type, accept");
    MHD_add_response_header(result, "DAV", "1");

    int ret = MHD_queue_response(client_connection->connection, client_connection->code, result);
    MHD_destroy_response(result);
    return ret == MHD_YES;
}

void HttpServer::SetUrlHandler(const string &url, IClientConnectionHandler *handler)
{
    this->urlhandler[url] = handler;
    this->SetHandler(NULL);
}

int HttpServer::callback(void *cls, MHD_Connection *connection, const char *url, const char *method, const char *version, const char *upload_data, size_t *upload_data_size, void **con_cls)
{
    (void)version;
    if (*con_cls == NULL)
    {
        struct mhd_coninfo* client_connection = new mhd_coninfo;
        client_connection->connection = connection;
        client_connection->server = static_cast<HttpServer*>(cls);
        *con_cls = client_connection;
        return MHD_YES;
    }
    struct mhd_coninfo* client_connection = static_cast<struct mhd_coninfo*>(*con_cls);

    if (string("POST") == method)
    {
        if (*upload_data_size != 0)
        {
            client_connection->request.write(upload_data, *upload_data_size);
            *upload_data_size = 0;
            return MHD_YES;
        }
        else
        {
            string response;
            IClientConnectionHandler* handler = client_connection->server->GetHandler(string(url));
            if (handler == NULL)
            {
                client_connection->code = MHD_HTTP_INTERNAL_SERVER_ERROR;
                client_connection->server->SendResponse("No client connection handler found", client_connection);
            }
            else
            {
                client_connection->code = MHD_HTTP_OK;
                handler->HandleRequest(client_connection->request.str(), response);
                client_connection->server->SendResponse(response, client_connection);
            }
        }
    }
	else if (string("OPTIONS") == method) {
        client_connection->code = MHD_HTTP_OK;
        client_connection->server->SendOptionsResponse(client_connection);
	}
    else
    {
        client_connection->code = MHD_HTTP_METHOD_NOT_ALLOWED;
        client_connection->server->SendResponse("Not allowed HTTP Method", client_connection);
    }
    delete client_connection;
    *con_cls = NULL;

    return MHD_YES;
}<|MERGE_RESOLUTION|>--- conflicted
+++ resolved
@@ -51,14 +51,6 @@
 {
     if(!this->running)
     {
-<<<<<<< HEAD
-        unsigned int mhd_flags = MHD_USE_SELECT_INTERNALLY;
-
-#if (MHD_VERSION >= 0x00095100)
-        if (MHD_is_feature_supported(MHD_FEATURE_EPOLL) == MHD_YES)
-            mhd_flags = MHD_USE_EPOLL_INTERNALLY;
-        else if (MHD_is_feature_supported(MHD_FEATURE_POLL) == MHD_YES)
-=======
         const bool has_epoll = (MHD_is_feature_supported(MHD_FEATURE_EPOLL) == MHD_YES);
         const bool has_poll = (MHD_is_feature_supported(MHD_FEATURE_POLL) == MHD_YES);
         unsigned int mhd_flags;
@@ -72,9 +64,7 @@
             mhd_flags = MHD_USE_EPOLL_INTERNALLY_LINUX_ONLY;
             #endif
         else if (has_poll)
->>>>>>> b84ffa17
             mhd_flags = MHD_USE_POLL_INTERNALLY;
-#endif
         if (this->path_sslcert != "" && this->path_sslkey != "")
         {
             try {
