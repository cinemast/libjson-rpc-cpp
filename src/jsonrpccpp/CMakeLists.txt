# setup common headers and sources
file(GLOB jsonrpc_header *.h)
file(GLOB jsonrpc_header_common common/*.h)
file(GLOB jsonrpc_source_common common/*.c*)

# setup server headers and sources
file(GLOB jsonrpc_install_header_server 
	server/requesthandlerfactory.h
	server/abstractserver.h
	server/abstractserverconnector.h
	server/iprocedureinvokationhandler.h
	server/iclientconnectionhandler.h
)
file(GLOB jsonrpc_header_server server/*.h)
file(GLOB jsonrpc_source_server server/*.c*)

# setup client headers and sources
file(GLOB jsonrpc_install_header_client
	client/batchcall.h
	client/batchresponse.h
	client/client.h
	client/iclientconnector.h
)
file(GLOB jsonrpc_header_client client/*.h)
file(GLOB jsonrpc_source_client client/*.c*)

# setup connector variables defaults
set(client_connector_source "")
set(client_connector_header "")
set(client_connector_libs   "")
set(server_connector_source "")
set(server_connector_header "")
set(server_connector_libs   "")

# setup sources for http connectors
if (HTTP_CLIENT)
	list(APPEND client_connector_header "client/connectors/httpclient.h")
	list(APPEND client_connector_source "client/connectors/httpclient.cpp")
	list(APPEND client_connector_libs ${CURL_LIBRARIES})
endif()

if (HTTP_SERVER)
	list(APPEND server_connector_header "server/connectors/httpserver.h")
	list(APPEND server_connector_source "server/connectors/httpserver.cpp")
	list(APPEND server_connector_libs ${CMAKE_THREAD_LIBS_INIT} ${MHD_LIBRARIES})  
endif()

# setup sources for unix domain socket connectors
if (UNIX_DOMAIN_SOCKET_SERVER)
<<<<<<< HEAD
	list(APPEND server_connector_header "server/connectors/unixdomainsocketserver.h")
	list(APPEND server_connector_source "server/connectors/unixdomainsocketserver.cpp")
	list(APPEND server_connector_libs ${CMAKE_THREAD_LIBS_INIT})
endif()

if (UNIX_DOMAIN_SOCKET_CLIENT)
	list(APPEND client_connector_header "client/connectors/unixdomainsocketclient.h")
	list(APPEND client_connector_source "client/connectors/unixdomainsocketclient.cpp")
endif()

# setup sources for tcp socket connectors
if (TCP_SOCKET_SERVER)
	list(APPEND server_connector_header "server/connectors/tcpsocketserver.h")
	list(APPEND server_connector_source "server/connectors/tcpsocketserver.cpp")
	list(APPEND server_connector_header "server/connectors/tcpsocketserverprivate.h")
	if (WIN32)
		list(APPEND server_connector_header "server/connectors/windowstcpsocketserver.h")
		list(APPEND server_connector_source "server/connectors/windowstcpsocketserver.cpp")
		list(APPEND server_connector_libs ws2_32)
	endif()
	if(UNIX)
		list(APPEND server_connector_header "server/connectors/linuxtcpsocketserver.h")
		list(APPEND server_connector_source "server/connectors/linuxtcpsocketserver.cpp")
	endif()
	list(APPEND server_connector_libs ${CMAKE_THREAD_LIBS_INIT})
endif()

if (TCP_SOCKET_CLIENT)
	list(APPEND client_connector_header "client/connectors/tcpsocketclient.h")
	list(APPEND client_connector_source "client/connectors/tcpsocketclient.cpp")
	list(APPEND client_connector_header "client/connectors/tcpsocketclientprivate.h")
	if (WIN32)
		list(APPEND client_connector_header "client/connectors/windowstcpsocketclient.h")
		list(APPEND client_connector_source "client/connectors/windowstcpsocketclient.cpp")
		list(APPEND client_connector_libs ws2_32)
	endif()
	if(UNIX)
		list(APPEND client_connector_header "client/connectors/linuxtcpsocketclient.h")
		list(APPEND client_connector_source "client/connectors/linuxtcpsocketclient.cpp")
	endif()
	list(APPEND client_connector_libs ${CMAKE_THREAD_LIBS_INIT})
=======
        list(APPEND server_connector_header "server/connectors/unixdomainsocketserver.h")
        list(APPEND server_connector_source "server/connectors/unixdomainsocketserver.cpp")
        list(APPEND server_connector_libs ${CMAKE_THREAD_LIBS_INIT})
endif()

if (UNIX_DOMAIN_SOCKET_CLIENT)
        list(APPEND client_connector_header "client/connectors/unixdomainsocketclient.h")
        list(APPEND client_connector_source "client/connectors/unixdomainsocketclient.cpp")
>>>>>>> ce8c0205
endif()

# configure a header file to pass some of the CMake settings to the source code
# TODO: move it to custom build step?
file(MAKE_DIRECTORY "${CMAKE_BINARY_DIR}/gen/jsonrpccpp/common")
configure_file("${CMAKE_SOURCE_DIR}/src/jsonrpccpp/version.h.in" "${CMAKE_BINARY_DIR}/gen/jsonrpccpp/version.h")
configure_file("${PROJECT_SOURCE_DIR}/src/jsonrpccpp/common/jsonparser.h.in" "${PROJECT_BINARY_DIR}/gen/jsonrpccpp/common/jsonparser.h")

install(FILES "${CMAKE_BINARY_DIR}/gen/jsonrpccpp/version.h" DESTINATION include/jsonrpccpp)
install(FILES "${PROJECT_BINARY_DIR}/gen/jsonrpccpp/common/jsonparser.h" DESTINATION include/jsonrpccpp/common)

# include required directories
include_directories(..)
include_directories(${JSONCPP_INCLUDE_DIRS})
include_directories(${MHD_INCLUDE_DIRS})

# setup shared common library
if (BUILD_SHARED_LIBS)
	add_library(jsonrpccommon SHARED ${jsonrpc_source_common} ${jsonrpc_header} ${jsonrpc_helper_source_common})
	target_link_libraries(jsonrpccommon ${JSONCPP_LIBRARIES})
	set_target_properties(jsonrpccommon PROPERTIES OUTPUT_NAME jsonrpccpp-common)
endif()

# setup static common library
if (BUILD_STATIC_LIBS OR MSVC)
	add_library(jsonrpccommonStatic STATIC ${jsonrpc_source_common} ${jsonrpc_header} ${jsonrpc_helper_source_common})
	target_link_libraries(jsonrpccommonStatic ${JSONCPP_LIBRARIES})
	set_target_properties(jsonrpccommonStatic PROPERTIES OUTPUT_NAME jsonrpccpp-common)

	if (NOT BUILD_SHARED_LIBS)
		add_library(jsonrpccommon ALIAS jsonrpccommonStatic)
	endif()
endif()

# setup shared client library
if (BUILD_SHARED_LIBS)
	add_library(jsonrpcclient SHARED ${jsonrpc_source_client} ${jsonrpc_header} ${jsonrpc_header_client} ${client_connector_source})
	add_dependencies(jsonrpcclient jsonrpccommon)
	target_link_libraries(jsonrpcclient jsonrpccommon ${client_connector_libs})
	set_target_properties(jsonrpcclient PROPERTIES OUTPUT_NAME jsonrpccpp-client)
endif()

# setup static client library
if (BUILD_STATIC_LIBS OR MSVC)
	add_library(jsonrpcclientStatic STATIC ${jsonrpc_source_client} ${jsonrpc_header} ${jsonrpc_header_client} ${client_connector_source})
	target_link_libraries(jsonrpcclientStatic jsonrpccommonStatic ${client_connector_libs})
	set_target_properties(jsonrpcclientStatic PROPERTIES OUTPUT_NAME jsonrpccpp-client)

	if (NOT BUILD_SHARED_LIBS)
		add_library(jsonrpcclient ALIAS jsonrpcclientStatic)
	endif()
endif()

# setup shared server library
if (BUILD_SHARED_LIBS)
	add_library(jsonrpcserver SHARED ${jsonrpc_source_server} ${jsonrpc_header} ${jsonrpc_header_server} ${server_connector_source})
	add_dependencies(jsonrpcserver jsonrpccommon)
	target_link_libraries(jsonrpcserver jsonrpccommon ${server_connector_libs})
	set_target_properties(jsonrpcserver PROPERTIES OUTPUT_NAME jsonrpccpp-server)
endif()

# setup static server library
if (BUILD_STATIC_LIBS OR MSVC)
	add_library(jsonrpcserverStatic STATIC ${jsonrpc_source_server} ${jsonrpc_header} ${jsonrpc_header_server} ${server_connector_source})
	target_link_libraries(jsonrpcserverStatic jsonrpccommonStatic ${server_connector_libs})
	set_target_properties(jsonrpcserverStatic PROPERTIES OUTPUT_NAME jsonrpccpp-server)

	if (NOT BUILD_SHARED_LIBS)
		add_library(jsonrpcserver ALIAS jsonrpcserverStatic)
	endif()
endif()

set(ALL_LIBS)

if (BUILD_SHARED_LIBS OR NOT BUILD_STATIC_LIBS)
	list(APPEND ALL_LIBS jsonrpccommon jsonrpcclient jsonrpcserver)
endif()

if (BUILD_STATIC_LIBS OR MSVC)
	list(APPEND ALL_LIBS jsonrpccommonStatic jsonrpcclientStatic jsonrpcserverStatic)
endif()

# setup version
set(VERSION_STRING ${MAJOR_VERSION}.${MINOR_VERSION}.${PATCH_VERSION})
set_target_properties(
	${ALL_LIBS}
	PROPERTIES VERSION "${VERSION_STRING}" SOVERSION "${SO_VERSION}"
)

# install libraries
install(FILES ${jsonrpc_header}                 DESTINATION include/jsonrpccpp)
install(FILES ${jsonrpc_header_common}          DESTINATION include/jsonrpccpp/common)
install(FILES ${jsonrpc_helper_header_common}   DESTINATION include/jsonrpccpp/common/helper)
install(FILES ${jsonrpc_install_header_client}  DESTINATION include/jsonrpccpp/client)
install(FILES ${jsonrpc_install_header_server}  DESTINATION include/jsonrpccpp/server)
install(FILES ${client_connector_header}        DESTINATION include/jsonrpccpp/client/connectors)
install(FILES ${server_connector_header}        DESTINATION include/jsonrpccpp/server/connectors)

if (WIN32)
	file(GLOB win32_libs ${CMAKE_SOURCE_DIR}/win32-deps/lib/*.dll)
	file(COPY ${win32_libs} DESTINATION ${CMAKE_RUNTIME_OUTPUT_DIRECTORY})
	install(FILES ${win32_libs} DESTINATION bin)
	install(DIRECTORY ${CMAKE_SOURCE_DIR}/win32-deps/include DESTINATION .)
endif()

install(TARGETS ${ALL_LIBS}
        LIBRARY DESTINATION lib/${CMAKE_LIBRARY_PATH}
        ARCHIVE DESTINATION lib/${CMAKE_LIBRARY_PATH}
	RUNTIME DESTINATION bin
)

#set pkg-config
get_filename_component(FULL_PATH_INSTALL_PREFIX ${CMAKE_INSTALL_PREFIX} ABSOLUTE)
set(FULL_PATH_INCLUDEDIR "${FULL_PATH_INSTALL_PREFIX}/include")
set(FULL_PATH_LIBDIR "${FULL_PATH_INSTALL_PREFIX}/lib/${CMAKE_LIBRARY_PATH}")

CONFIGURE_FILE(${CMAKE_SOURCE_DIR}/cmake/libjsonrpccpp-client.pc.cmake ${CMAKE_BINARY_DIR}/libjsonrpccpp-client.pc)
CONFIGURE_FILE(${CMAKE_SOURCE_DIR}/cmake/libjsonrpccpp-server.pc.cmake ${CMAKE_BINARY_DIR}/libjsonrpccpp-server.pc)
CONFIGURE_FILE(${CMAKE_SOURCE_DIR}/cmake/libjsonrpccpp-common.pc.cmake ${CMAKE_BINARY_DIR}/libjsonrpccpp-common.pc)

INSTALL(FILES 
    "${CMAKE_BINARY_DIR}/libjsonrpccpp-server.pc"
    "${CMAKE_BINARY_DIR}/libjsonrpccpp-client.pc"
    "${CMAKE_BINARY_DIR}/libjsonrpccpp-common.pc"
    DESTINATION "lib/${CMAKE_LIBRARY_PATH}/pkgconfig")

<|MERGE_RESOLUTION|>--- conflicted
+++ resolved
@@ -47,7 +47,6 @@
 
 # setup sources for unix domain socket connectors
 if (UNIX_DOMAIN_SOCKET_SERVER)
-<<<<<<< HEAD
 	list(APPEND server_connector_header "server/connectors/unixdomainsocketserver.h")
 	list(APPEND server_connector_source "server/connectors/unixdomainsocketserver.cpp")
 	list(APPEND server_connector_libs ${CMAKE_THREAD_LIBS_INIT})
@@ -89,16 +88,6 @@
 		list(APPEND client_connector_source "client/connectors/linuxtcpsocketclient.cpp")
 	endif()
 	list(APPEND client_connector_libs ${CMAKE_THREAD_LIBS_INIT})
-=======
-        list(APPEND server_connector_header "server/connectors/unixdomainsocketserver.h")
-        list(APPEND server_connector_source "server/connectors/unixdomainsocketserver.cpp")
-        list(APPEND server_connector_libs ${CMAKE_THREAD_LIBS_INIT})
-endif()
-
-if (UNIX_DOMAIN_SOCKET_CLIENT)
-        list(APPEND client_connector_header "client/connectors/unixdomainsocketclient.h")
-        list(APPEND client_connector_source "client/connectors/unixdomainsocketclient.cpp")
->>>>>>> ce8c0205
 endif()
 
 # configure a header file to pass some of the CMake settings to the source code
