--- conflicted
+++ resolved
@@ -38,16 +38,6 @@
 
 void UnixDomainSocketClient::SendRPCMessage(const std::string& message, std::string& result) throw (JsonRpcException)
 {
-<<<<<<< HEAD
-    sockaddr_un address;
-    int socket_fd, nbytes;
-    char buffer[BUFFER_SIZE];
-    socket_fd = socket(AF_UNIX, SOCK_STREAM, 0);
-    if (socket_fd < 0)
-    {
-        throw JsonRpcException(Errors::ERROR_CLIENT_CONNECTOR, "Could not created unix domain socket");
-    }
-=======
 	sockaddr_un address;
 	int socket_fd, nbytes;
 	char buffer[BUFFER_SIZE];
@@ -56,8 +46,6 @@
 	{
         throw JsonRpcException(Errors::ERROR_CLIENT_CONNECTOR, "Could not create unix domain socket");
 	}
->>>>>>> ccbdb413
-
     memset(&address, 0, sizeof(sockaddr_un));
 
     address.sun_family = AF_UNIX;
