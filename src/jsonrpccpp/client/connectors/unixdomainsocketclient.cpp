--- conflicted
+++ resolved
@@ -27,7 +27,7 @@
 using namespace jsonrpc;
 using namespace std;
 
-UnixDomainSocketClient::UnixDomainSocketClient(const std::string& path)
+	UnixDomainSocketClient::UnixDomainSocketClient(const std::string& path)
 : path(path)
 {
 }
@@ -50,13 +50,8 @@
 
 	memset(&address, 0, sizeof(sockaddr_un));
 
-<<<<<<< HEAD
 	address.sun_family = AF_UNIX;
-	snprintf(address.sun_path, PATH_MAX, this->path.c_str());
-=======
-    address.sun_family = AF_UNIX;
-    snprintf(address.sun_path, PATH_MAX, "%s", this->path.c_str());
->>>>>>> fe44ed8e
+	snprintf(address.sun_path, PATH_MAX, "%s", this->path.c_str());
 
 	if(connect(socket_fd, (struct sockaddr *) &address,  sizeof(sockaddr_un)) != 0)
 	{
