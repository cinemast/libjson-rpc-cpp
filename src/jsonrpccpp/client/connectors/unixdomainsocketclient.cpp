/*************************************************************************
 * libjson-rpc-cpp
 *************************************************************************
 * @file    unixdomainsocketclient.cpp
 * @date    11.05.2015
 * @author  Alexandre Poirot <alexandre.poirot@legrand.fr>
 * @license See attached LICENSE.txt
 ************************************************************************/

#include "unixdomainsocketclient.h"
#include <string>
#include <string.h>
#include <cstdlib>
#include <cstdio>
#include <unistd.h>
#include <sys/socket.h>
#include <sys/un.h>

#include <iostream>

#define BUFFER_SIZE 64
#define PATH_MAX 108
#ifndef DELIMITER_CHAR
#define DELIMITER_CHAR char(0x0A)
#endif //DELIMITER_CHAR

using namespace jsonrpc;
using namespace std;

	UnixDomainSocketClient::UnixDomainSocketClient(const std::string& path)
: path(path)
{
}

UnixDomainSocketClient::~UnixDomainSocketClient()
{
}

void UnixDomainSocketClient::SendRPCMessage(const std::string& message, std::string& result) throw (JsonRpcException)
{
	sockaddr_un address;
	int socket_fd, nbytes;
	char buffer[BUFFER_SIZE];
	socket_fd = socket(AF_UNIX, SOCK_STREAM, 0);
	if (socket_fd < 0)
	{
		throw JsonRpcException(Errors::ERROR_CLIENT_CONNECTOR, "Could not created unix domain socket");
	}

	memset(&address, 0, sizeof(sockaddr_un));

<<<<<<< HEAD
	address.sun_family = AF_UNIX;
	snprintf(address.sun_path, PATH_MAX, "%s", this->path.c_str());
=======
    address.sun_family = AF_UNIX;
    snprintf(address.sun_path, PATH_MAX, "%s", this->path.c_str());
>>>>>>> 4066b2b3

	if(connect(socket_fd, (struct sockaddr *) &address,  sizeof(sockaddr_un)) != 0)
	{
		throw JsonRpcException(Errors::ERROR_CLIENT_CONNECTOR, "Could not connect to: " + this->path);
	}

	bool fullyWritten = false;
	string toSend = message;
	do
	{
		ssize_t byteWritten = write(socket_fd, toSend.c_str(), toSend.size());
		if(static_cast<size_t>(byteWritten) < toSend.size())
		{
			int len = toSend.size() - byteWritten;
			toSend = toSend.substr(byteWritten + sizeof(char), len);
		}
		else
			fullyWritten = true;
	} while(!fullyWritten);

	do
	{
		nbytes = read(socket_fd, buffer, BUFFER_SIZE);
		string tmp;
		tmp.append(buffer, nbytes);
		result.append(buffer,nbytes);

	} while(result.find(DELIMITER_CHAR) == string::npos);

	close(socket_fd);
}<|MERGE_RESOLUTION|>--- conflicted
+++ resolved
@@ -49,13 +49,8 @@
 
 	memset(&address, 0, sizeof(sockaddr_un));
 
-<<<<<<< HEAD
-	address.sun_family = AF_UNIX;
-	snprintf(address.sun_path, PATH_MAX, "%s", this->path.c_str());
-=======
     address.sun_family = AF_UNIX;
     snprintf(address.sun_path, PATH_MAX, "%s", this->path.c_str());
->>>>>>> 4066b2b3
 
 	if(connect(socket_fd, (struct sockaddr *) &address,  sizeof(sockaddr_un)) != 0)
 	{
