--- conflicted
+++ resolved
@@ -3,11 +3,7 @@
 
 if ("${CMAKE_CXX_COMPILER_ID}" MATCHES "GNU")
         set(CMAKE_CXX_FLAGS "${CMAKE_CXX_FLAGS} -std=c++11")
-<<<<<<< HEAD
-        set(CMAKE_CXX_FLAGS_DEBUG   "${CMAKE_CXX_FLAGS_DEBUG} -std=c++11 -Wall -Wformat -Wno-format-extra-args -Wformat-security -Wformat-nonliteral -Wformat=2 -Wextra -Wnon-virtual-dtor -fprofile-arcs -ftest-coverage -fPIC -O0")
-=======
-	set(CMAKE_CXX_FLAGS_DEBUG   "${CMAKE_CXX_FLAGS_DEBUG} -Wall -Wextra -Wnon-virtual-dtor -fprofile-arcs -ftest-coverage -fPIC -O0")
->>>>>>> 1e94daec
+        set(CMAKE_CXX_FLAGS_DEBUG   "${CMAKE_CXX_FLAGS_DEBUG} -Wall -Wformat -Wno-format-extra-args -Wformat-security -Wformat-nonliteral -Wformat=2 -Wextra -Wnon-virtual-dtor -fprofile-arcs -ftest-coverage -fPIC -O0")
 elseif ("${CMAKE_CXX_COMPILER_ID}" MATCHES "Clang")
 # TODO figure clang stuff to enable test-coverage
 # Instrument Program flow should be set to Yes
