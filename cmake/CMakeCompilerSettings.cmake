# Set necessary compile and link flags
if ("${CMAKE_CXX_COMPILER_ID}" MATCHES "GNU")
    set(CMAKE_CXX_FLAGS "${CMAKE_CXX_FLAGS} -std=c++11")
<<<<<<< HEAD
    set(CMAKE_CXX_FLAGS_DEBUG   "${CMAKE_CXX_FLAGS_DEBUG} -Wall -Wformat -Wno-format-extra-args -Wformat-security -Wformat-nonliteral -Wformat=2 -Wextra -Wnon-virtual-dtor -fprofile-arcs -ftest-coverage -fPIC -O0")
=======
    set(CMAKE_CXX_FLAGS_DEBUG "${CMAKE_CXX_FLAGS_DEBUG} -Wall -Wformat -Wno-format-extra-args -Wformat-security -Wformat-nonliteral -Wformat=2 -Wextra -Wnon-virtual-dtor -fPIC -O0")
    if(WITH_COVERAGE)
        set(CMAKE_CXX_FLAGS_DEBUG "${CMAKE_CXX_FLAGS_DEBUG} -fprofile-arcs -ftest-coverage")
    endif()
>>>>>>> b84ffa17
elseif ("${CMAKE_CXX_COMPILER_ID}" MATCHES "Clang")
    # TODO figure clang stuff to enable test-coverage
    # Instrument Program flow should be set to Yes
    # http://stackoverflow.com/questions/7949781/undefined-symbols-for-architecture-i386-upgrading-project-to-ios-5
    set(CMAKE_CXX_FLAGS_DEBUG   "${CMAKE_CXX_FLAGS_DEBUG} -Wall -Wextra -Wnon-virtual-dtor -fPIC -O0")
elseif ("${CMAKE_CXX_COMPILER_ID}" STREQUAL "MSVC")
    # no msvc flags for now
endif()<|MERGE_RESOLUTION|>--- conflicted
+++ resolved
@@ -1,14 +1,10 @@
 # Set necessary compile and link flags
 if ("${CMAKE_CXX_COMPILER_ID}" MATCHES "GNU")
     set(CMAKE_CXX_FLAGS "${CMAKE_CXX_FLAGS} -std=c++11")
-<<<<<<< HEAD
-    set(CMAKE_CXX_FLAGS_DEBUG   "${CMAKE_CXX_FLAGS_DEBUG} -Wall -Wformat -Wno-format-extra-args -Wformat-security -Wformat-nonliteral -Wformat=2 -Wextra -Wnon-virtual-dtor -fprofile-arcs -ftest-coverage -fPIC -O0")
-=======
     set(CMAKE_CXX_FLAGS_DEBUG "${CMAKE_CXX_FLAGS_DEBUG} -Wall -Wformat -Wno-format-extra-args -Wformat-security -Wformat-nonliteral -Wformat=2 -Wextra -Wnon-virtual-dtor -fPIC -O0")
     if(WITH_COVERAGE)
         set(CMAKE_CXX_FLAGS_DEBUG "${CMAKE_CXX_FLAGS_DEBUG} -fprofile-arcs -ftest-coverage")
     endif()
->>>>>>> b84ffa17
 elseif ("${CMAKE_CXX_COMPILER_ID}" MATCHES "Clang")
     # TODO figure clang stuff to enable test-coverage
     # Instrument Program flow should be set to Yes
