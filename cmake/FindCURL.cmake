# Find CURL
#
# Find the curl includes and library
#
# if you nee to add a custom library search path, do it via via CMAKE_PREFIX_PATH
#
# This module defines
#  CURL_INCLUDE_DIR, where to find header, etc.
#  CURL_LIBRARY, the libraries needed to use curl.
#  CURL_FOUND, If false, do not try to use curl.

# only look in default directories
find_path(
<<<<<<< HEAD
    CURL_INCLUDE_DIR
    NAMES curl/curl.h
    DOC "curl include dir"
=======
	CURL_INCLUDE_DIR
	NAMES curl/curl.h
	DOC "curl include dir"
>>>>>>> b84ffa17
)

find_library(
    CURL_LIBRARY
    # names from cmake's FindCURL
    NAMES curl curllib libcurl_imp curllib_static libcurl
    DOC "curl library"
)

add_library(CURL::libcurl UNKNOWN IMPORTED)
set_target_properties(
	CURL::libcurl
	PROPERTIES
	IMPORTED_LOCATION "${CURL_LIBRARY}"
	INTERFACE_INCLUDE_DIRECTORIES "${CURL_INCLUDE_DIR}"
)

# debug library on windows
# same naming convention as in qt (appending debug library with d)
# boost is using the same "hack" as us with "optimized" and "debug"
if ("${CMAKE_CXX_COMPILER_ID}" STREQUAL "MSVC")
<<<<<<< HEAD
    find_library(
        CURL_LIBRARY_DEBUG
        NAMES curld libcurld
        DOC "curl debug library"
    )
    set(CURL_LIBRARIES optimized ${CURL_LIBRARIES} debug ${CURL_LIBRARY_DEBUG})
=======
	find_library(
		CURL_LIBRARY_DEBUG
		NAMES curld libcurld
		DOC "curl debug library"
	)

	set_target_properties(
		CURL::libcurl
		PROPERTIES
		IMPORTED_LOCATION_DEBUG "${CURL_LIBRARY_DEBUG}"
	)
	set(CURL_LIBRARY optimized ${CURL_LIBRARY} debug ${CURL_LIBRARY_DEBUG})
>>>>>>> b84ffa17
endif()

# handle the QUIETLY and REQUIRED arguments and set CURL_FOUND to TRUE
# if all listed variables are TRUE, hide their existence from configuration view
include(FindPackageHandleStandardArgs)
<<<<<<< HEAD
find_package_handle_standard_args(CURL DEFAULT_MSG CURL_INCLUDE_DIR CURL_LIBRARY)
mark_as_advanced (CURL_INCLUDE_DIR CURL_LIBRARY)
=======
find_package_handle_standard_args(CURL DEFAULT_MSG
	CURL_INCLUDE_DIR CURL_LIBRARY)
mark_as_advanced (CURL_INCLUDE_DIR CURL_LIBRARY)
>>>>>>> b84ffa17
<|MERGE_RESOLUTION|>--- conflicted
+++ resolved
@@ -11,15 +11,9 @@
 
 # only look in default directories
 find_path(
-<<<<<<< HEAD
-    CURL_INCLUDE_DIR
-    NAMES curl/curl.h
-    DOC "curl include dir"
-=======
 	CURL_INCLUDE_DIR
 	NAMES curl/curl.h
 	DOC "curl include dir"
->>>>>>> b84ffa17
 )
 
 find_library(
@@ -41,14 +35,6 @@
 # same naming convention as in qt (appending debug library with d)
 # boost is using the same "hack" as us with "optimized" and "debug"
 if ("${CMAKE_CXX_COMPILER_ID}" STREQUAL "MSVC")
-<<<<<<< HEAD
-    find_library(
-        CURL_LIBRARY_DEBUG
-        NAMES curld libcurld
-        DOC "curl debug library"
-    )
-    set(CURL_LIBRARIES optimized ${CURL_LIBRARIES} debug ${CURL_LIBRARY_DEBUG})
-=======
 	find_library(
 		CURL_LIBRARY_DEBUG
 		NAMES curld libcurld
@@ -61,17 +47,10 @@
 		IMPORTED_LOCATION_DEBUG "${CURL_LIBRARY_DEBUG}"
 	)
 	set(CURL_LIBRARY optimized ${CURL_LIBRARY} debug ${CURL_LIBRARY_DEBUG})
->>>>>>> b84ffa17
 endif()
 
 # handle the QUIETLY and REQUIRED arguments and set CURL_FOUND to TRUE
 # if all listed variables are TRUE, hide their existence from configuration view
 include(FindPackageHandleStandardArgs)
-<<<<<<< HEAD
 find_package_handle_standard_args(CURL DEFAULT_MSG CURL_INCLUDE_DIR CURL_LIBRARY)
-mark_as_advanced (CURL_INCLUDE_DIR CURL_LIBRARY)
-=======
-find_package_handle_standard_args(CURL DEFAULT_MSG
-	CURL_INCLUDE_DIR CURL_LIBRARY)
-mark_as_advanced (CURL_INCLUDE_DIR CURL_LIBRARY)
->>>>>>> b84ffa17
+mark_as_advanced (CURL_INCLUDE_DIR CURL_LIBRARY)