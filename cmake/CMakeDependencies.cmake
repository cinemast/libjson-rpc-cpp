--- conflicted
+++ resolved
@@ -40,12 +40,6 @@
 	message(STATUS "MHD lib   : ${MHD_LIBRARIES}")
 endif()
 
-<<<<<<< HEAD
-if (ZMQ_SERVER)
-    find_package(ZMQ REQUIRED)
-endif()
-
-=======
 if (${ZMQ_CLIENT} OR ${ZMQ_SERVER})
 # find zeromq
     find_package(ZMQ REQUIRED)
@@ -54,7 +48,6 @@
 endif()
 
 
->>>>>>> 6d456670
 # find doxygen
 find_package(Doxygen)
 
