--- conflicted
+++ resolved
@@ -32,13 +32,6 @@
     message(STATUS "Argtable lib   : ${ARGTABLE_LIBRARIES}")
 endif()
 
-<<<<<<< HEAD
-# find CURL
-if(${HTTP_CLIENT})
-    find_package(CURL REQUIRED)
-    message(STATUS "CURL header: ${CURL_INCLUDE_DIRS}")
-    message(STATUS "CURL lib   : ${CURL_LIBRARIES}")
-=======
 if(${HTTP_CLIENT})
 	# find CURL
 	if(HUNTER_ENABLED)
@@ -49,7 +42,6 @@
 		message(STATUS "CURL header: ${CURL_INCLUDE_DIR}")
 		message(STATUS "CURL lib   : ${CURL_LIBRARY}")
 	endif()
->>>>>>> b84ffa17
 endif()
 
 # find libmicrohttpd
