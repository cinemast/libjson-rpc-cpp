# all dependencies that are not directly included in the libjson-rpc-cpp distribution are defined here!
# default search directory for dependencies is ${CMAKE_SOURCE_DIR}/win32-deps (for backwards compatibility)
# if your dependencies directory is different, please run cmake with CMAKE_PREFIX_PATH option eg:
#
# cmake -DCMAKE_PREFIX_PATH=path_to_your_dependencies .

# set default dependencies search path
set(CMAKE_PREFIX_PATH ${CMAKE_PREFIX_PATH} "${CMAKE_SOURCE_DIR}/win32-deps")

# find JSONCPP
# TODO: handle windows debug libraries!
# TODO: fix FindJSONCPP file!
find_package(Jsoncpp)
message(STATUS "Jsoncpp header: ${JSONCPP_INCLUDE_DIRS}")
message(STATUS "Jsoncpp lib   : ${JSONCPP_LIBRARIES}")
message(STATUS "Jsoncpp prefix: ${JSONCPP_INCLUDE_PREFIX}")

# find Threads!
find_package(Threads)
message(STATUS "Threads: ${CMAKE_THREADS_LIBS_INIT}")

# find Argtable
if(${COMPILE_STUBGEN})
	find_package(Argtable REQUIRED)
	message(STATUS "Argtable header: ${ARGTABLE_INCLUDE_DIRS}")
	message(STATUS "Argtable lib   : ${ARGTABLE_LIBRARIES}")
endif()

if(${HTTP_CLIENT})
# find CURL
	find_package(CURL REQUIRED)
	message(STATUS "CURL header: ${CURL_INCLUDE_DIRS}")
	message(STATUS "CURL lib   : ${CURL_LIBRARIES}")
endif()

if (${HTTP_SERVER})
# find libmicrohttpd
	find_package(MHD REQUIRED)
	message(STATUS "MHD header: ${MHD_INCLUDE_DIRS}")
	message(STATUS "MHD lib   : ${MHD_LIBRARIES}")
endif()

# find doxygen
find_package(Doxygen)

<<<<<<< HEAD
if (${COMPILE_TESTS})

find_package(Catch)
	if(NOT CATCH_FOUND)
	    message("Could not find catch, downloading it now")
	    # Includes Catch in the project:
	    add_subdirectory(${CMAKE_SOURCE_DIR}/src/catch)
	    include_directories(${CATCH_INCLUDE_DIR} ${COMMON_INCLUDES})
	else()
    	INCLUDE_DIRECTORIES(${CATCH_INCLUDE_DIRS})
	endif()
=======
if (COMPILE_TESTS)

find_package(Catch)

if(NOT CATCH_FOUND)
    message("Could not find catch, downloading it now")
    # Includes Catch in the project:
    add_subdirectory(${CMAKE_SOURCE_DIR}/src/catch)
    include_directories(${CATCH_INCLUDE_DIR} ${COMMON_INCLUDES})
else()
    INCLUDE_DIRECTORIES(${CATCH_INCLUDE_DIRS})
endif()

>>>>>>> d8d84539
endif()<|MERGE_RESOLUTION|>--- conflicted
+++ resolved
@@ -43,31 +43,15 @@
 # find doxygen
 find_package(Doxygen)
 
-<<<<<<< HEAD
 if (${COMPILE_TESTS})
 
-find_package(Catch)
+	find_package(Catch)
 	if(NOT CATCH_FOUND)
-	    message("Could not find catch, downloading it now")
-	    # Includes Catch in the project:
-	    add_subdirectory(${CMAKE_SOURCE_DIR}/src/catch)
-	    include_directories(${CATCH_INCLUDE_DIR} ${COMMON_INCLUDES})
+		message("Could not find catch, downloading it now")
+    	# Includes Catch in the project:
+	   	add_subdirectory(${CMAKE_SOURCE_DIR}/src/catch)
+	   	include_directories(${CATCH_INCLUDE_DIR} ${COMMON_INCLUDES})
 	else()
     	INCLUDE_DIRECTORIES(${CATCH_INCLUDE_DIRS})
 	endif()
-=======
-if (COMPILE_TESTS)
-
-find_package(Catch)
-
-if(NOT CATCH_FOUND)
-    message("Could not find catch, downloading it now")
-    # Includes Catch in the project:
-    add_subdirectory(${CMAKE_SOURCE_DIR}/src/catch)
-    include_directories(${CATCH_INCLUDE_DIR} ${COMMON_INCLUDES})
-else()
-    INCLUDE_DIRECTORIES(${CATCH_INCLUDE_DIRS})
-endif()
-
->>>>>>> d8d84539
 endif()