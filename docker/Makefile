--- conflicted
+++ resolved
@@ -1,12 +1,5 @@
 
-<<<<<<< HEAD
-all: debian8 debian9 debian10 ubuntu1604 ubuntu1704 arch fedora centos
-
-debian8: Debian8.Dockerfile
-	docker build --rm -f $< ..
-=======
-all: debian9 debian10 ubuntu1604 ubuntu1704 arch fedora centos
->>>>>>> 76086e88
+all: debian9 debian10 ubuntu1604 ubuntu1804 arch fedora centos
 
 debian9: Debian9.Dockerfile
 	docker build --rm -f $< ..
