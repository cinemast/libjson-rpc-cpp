--- conflicted
+++ resolved
@@ -1,11 +1,6 @@
 .\" Manpage for jsonrpcstub.
-<<<<<<< HEAD
-.\" Contact peter.knafl@gmail.com to correct errors or typos.
-.TH man 1 "06 May 2010" "0.4.1" "jsonrpcstub man page"
-=======
 .\" Contact psk@autistici.org to correct errors or typos.
-.TH man 1 "22 November 2014" "0.4" "jsonrpcstub man page"
->>>>>>> 31e4f78e
+.TH man 1 "22 November 2014" "0.4.1" "jsonrpcstub man page"
 .SH NAME
 jsonrpcstub \- genearate stubs for the libjson\-rpc\-cpp framework.
 .SH SYNOPSIS
