--- conflicted
+++ resolved
@@ -1,16 +1,12 @@
 language: cpp
 dist: trusty
-<<<<<<< HEAD
 sudo: required
 services:
   - docker
-=======
-
->>>>>>> b84ffa17
 before_install:
   - |
    if [ "$OS" == "native" ];
-   then 
+   then
     sudo add-apt-repository ppa:ubuntu-toolchain-r/test -y
     sudo apt-get update -qq
     sudo apt-get install -qq libcurl4-openssl-dev libjsoncpp-dev libargtable2-dev libgnutls-dev libgcrypt11-dev valgrind wget gcc-5 g++-5
@@ -39,20 +35,5 @@
     - gcc
 
 script:
-<<<<<<< HEAD
     - if [[ "$OS" == "native" ]]; then sudo ./docker/build_test_install.sh; ./dev/codecov.sh; bash <(curl -s https://codecov.io/bash); fi
-    - if [[ "$OS" != "native" ]]; then cd docker; make ${OS}; fi
-=======
-    - mkdir -p build && cd build
-    - cmake -DCMAKE_BUILD_TYPE=Debug -DHTTP_CLIENT=${HTTP_CLIENT} -DHTTP_SERVER=${HTTP_SERVER} -DCOMPILE_STUBGEN=${COMPILE_STUBGEN} ..
-    - make
-    - make test
-    - sudo make install && sudo ldconfig
-    - g++ ../src/examples/simpleclient.cpp -ljsonrpccpp-client -ljsoncpp -ljsonrpccpp-common -lcurl -o sampleclient
-    - g++ ../src/examples/simpleserver.cpp -ljsonrpccpp-server -ljsoncpp -ljsonrpccpp-common -lmicrohttpd -o sampleserver
-    - sudo make uninstall
-    - cd ..
-    - ./dev/codecov.sh
-after_success:
-    - bash <(curl -s https://codecov.io/bash)
->>>>>>> b84ffa17
+    - if [[ "$OS" != "native" ]]; then cd docker; make ${OS}; fi